--- conflicted
+++ resolved
@@ -97,8 +97,11 @@
 	if err != nil {
 		return nil, err
 	}
-<<<<<<< HEAD
-	return &EncryptSignArmoredDetachedMobileResult{ciphertext, encryptedSignature}, nil
+
+	return &EncryptSignArmoredDetachedMobileResult{
+		Ciphertext:         ciphertext,
+		EncryptedSignature: encryptedSignature,
+	}, nil
 }
 
 type EncryptSignBinaryDetachedMobileResult struct {
@@ -116,12 +119,8 @@
 	if err != nil {
 		return nil, err
 	}
-	return &EncryptSignBinaryDetachedMobileResult{ciphertext, encryptedSignature}, nil
-=======
-
-	return &EncryptSignArmoredDetachedMobileResult{
-		Ciphertext:         ciphertext,
-		EncryptedSignature: encryptedSignature,
+	return &EncryptSignBinaryDetachedMobileResult{
+		EncryptedData:             ciphertext,
+		EncryptedSignatureArmored: encryptedSignature,
 	}, nil
->>>>>>> 53a85837
 }